# STORM - Simple Tracker for Object Recognition Memory

![STORM Logo](images/storm_logo.jpg)

**STORM** is a tool for tracking object recognition memory in mice 🐭. It allows users to track and analyze memory performance through the exploration of objects.

</div>

### Features

- DeepLabCut data processing to avoid dissapearing bodyparts and glitching
- Geometric labeling through distance and angle of aproach
- Automatic labeling using a trained AI model able to detect of temporal sequences of behaviour
- Comparing labels in a visual and simple way

### Future steps

- Learn to apply further DeepLabCut analysis:
  - Multianimal tracking for social memories
  - Apply detection of moving objects for dinamic maze designs

# Pipeline

- DeepLabCut analyzes video files and returns a .H5 file with the position of the mouse's bodyparts (along with two objects, in the case of object exploration). What we do next is up to us!

## Manage_H5

- It is important to filter from the file the frames where the mouse is not in the video
- Points that have a low likelihood assigned by DLC are filtered and data is processed by filters
- Also, it is convenient to scale the video from pixels to cm
- Return: We obtain .csv files with the scaled positions of the mice

![Example Manage_H5](images/1-Manage_H5.png)

## Geometric_Labeling

- One way of finding out when the mouse is exploring an object is to use a geometric criteria:
  - If the mouse is close to the object (distance < 2.5 cm)
  - If the mouse is oriented towards the object (angle < 45°)

![Example Geolabels](images/2-Geometric_Labeling.png)

## Automatic_Labeling

- Another way of finding out when the mouse is exploring is to train an artificial neural network with manually labeled data:

![Example Autolabels](images/3a-Create_Models.png)

Using TensorFlow, we were able to train a simple model that is able to clasify a mouse's position into exploration

![Example Autolabels_2](images/3a-Create_Models_simple.png)

We also trained a more complex LSTM network that is aware of frame sequences, and performs better as exploration is time dependant
It trains based on our own manual labeling, so it acquires the criteria of the user.

## Compare_Labels

- Once we have the manual, geometric and automatic labels, we can compare the performance of each on an example video:

![Example compare_1](images/4-Compare_Labels_line.png)

Using a polar graph, we can see for each position the angle of approach and distance in which the mice is exploring the objects
- For a single video:

![Example compare_1](images/4-Compare_Labels_polar.png)

- Or for many videos together:

![Example compare_2](images/4-Compare_Labels_polar_all.png)

#### Since the automatic method learns to detect exploration unrestricted by the angle and distance to the object, it tends to be more accurate (Although, let's face it... I chose the best numbers I've ever gotten for the picture)

![Example compare_3](images/results_compare_labels.png)

## Seize_Labels

- We can use the best labels to evauate the performance of a mouse during the different sessions:

![Example seize_1](images/example_seize_labels.png)

- And finally, we can find differences in the exploration of objects for a group of trained mice (which was the obective all along):

![Example seize_2](images/TeNOR_experiment.png)

# In conclusion
- This project, although already in use, is a work in progress that could someday improve the way we analyze object exploration videos.
<<<<<<< HEAD
- If you wish to contact us, please do so: simple.torm@gmail.com

Thanks for exploring us!

![Final_gif](images/mouse_exploring.gif)
=======
- If you wish to contact us, please do so at: simple.torm@gmail.com
>>>>>>> 5d262009
<|MERGE_RESOLUTION|>--- conflicted
+++ resolved
@@ -84,12 +84,4 @@
 
 # In conclusion
 - This project, although already in use, is a work in progress that could someday improve the way we analyze object exploration videos.
-<<<<<<< HEAD
-- If you wish to contact us, please do so: simple.torm@gmail.com
-
-Thanks for exploring us!
-
-![Final_gif](images/mouse_exploring.gif)
-=======
-- If you wish to contact us, please do so at: simple.torm@gmail.com
->>>>>>> 5d262009
+- If you wish to contact us, please do so: simple.torm@gmail.com